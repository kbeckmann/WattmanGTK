--- conflicted
+++ resolved
@@ -138,7 +138,6 @@
         # Retrieve signal and set appropriate values in signalstore to update left pane in GUI
         for i,Plotsignal in enumerate(self.Plotsignals):
             Plotsignal.retrieve_data(self.maxpoints)
-<<<<<<< HEAD
             self.signalstore[i][2] = not Plotsignal.all_equal()
             if len(Plotsignal.get_values()) > 3 and Plotsignal.all_equal() and Plotsignal.plotnormalise:
                 print("cannot scale values of " + self.signalstore[i][3] + " disabling scaling and plot")
@@ -151,15 +150,6 @@
             self.signalstore[i][8]=str(np.around(convert_to_si(Plotsignal.unit,Plotsignal.get_last_value())[1],self.precision))
 
     def on_plot_toggled(self, widget, path, disable_refresh=False):
-=======
-            self.signalstore[i][4]=str(np.around(convert_to_si(Plotsignal.unit, Plotsignal.get_min())[1], self.precision))
-            self.signalstore[i][5]=str(np.around(convert_to_si(Plotsignal.unit,Plotsignal.get_mean())[1],self.precision))
-            self.signalstore[i][6]=str(np.around(convert_to_si(Plotsignal.unit,Plotsignal.get_max())[1],self.precision))
-            self.signalstore[i][7]=str(np.around(convert_to_si(Plotsignal.unit,Plotsignal.get_last_value())[1],self.precision))
-
-
-    def on_plot_toggled(self, widget, path):
->>>>>>> d112ddc7
         self.signalstore[path][0] = not self.signalstore[path][0]
         self.Plotsignals[int(path)].plotenable = not self.Plotsignals[int(path)].plotenable
         if not disable_refresh:
